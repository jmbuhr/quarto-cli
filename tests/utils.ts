/*
* utils.ts
*
* Copyright (C) 2020-2022 Posit Software, PBC
*
*/

import { basename, dirname, extname, join } from "path/mod.ts";
import { parseFormatString } from "../src/core/pandoc/pandoc-formats.ts";
<<<<<<< HEAD
import { quartoRules } from "../src/format/html/format-html-shared.ts";
import { quarto } from "../src/quarto.ts";
=======
import { kMetadataFormat, kOutputExt } from "../src/config/constants.ts";
>>>>>>> f56cd9cd

// caller is responsible for cleanup!
export function inTempDirectory(fn: (dir: string) => unknown): unknown {
  const dir = Deno.makeTempDirSync();
  return fn(dir);
}

// Gets output that should be created for this input file and target format
export function outputForInput(
  input: string,
  to: string,
  projectOutDir?: string,
  // deno-lint-ignore no-explicit-any
  metadata?: Record<string, any>,
) {
  // TODO: Consider improving this (e.g. for cases like Beamer, or typst)
  const dir = dirname(input);
  let stem = basename(input, extname(input));
  let ext = metadata?.[kMetadataFormat]?.[to]?.[kOutputExt];

  // TODO: there's a bug where output-ext keys from a custom format are 
  // not recognized (specifically this happens for confluence)
  //
  // we hack it here for the time being.
  //
  if (to === "confluence-publish") {
    ext = "xml";
  }

  
  const formatDesc = parseFormatString(to);
  const baseFormat = formatDesc.baseFormat;
  if (formatDesc.baseFormat === "pdf") {
    stem = `${stem}${formatDesc.variants.join("")}${
      formatDesc.modifiers.join("")
    }`;
  }

  let outputExt;
  if (ext) { 
    outputExt = ext 
  } else {
    outputExt = baseFormat || "html";
    if (baseFormat === "latex" || baseFormat == "context") {
      outputExt = "tex";
    }
    if (baseFormat === "revealjs") {
      outputExt = "html";
    }
    if (["commonmark", "gfm", "markdown"].some((f) => f === baseFormat)) {
      outputExt = "md";
    }
    if (baseFormat === "csljson") {
      outputExt = "csl";
    }
    if (baseFormat === "bibtex" || baseFormat === "biblatex") {
      outputExt = "bib";
    }
    if (baseFormat === "jats") {
      outputExt = "xml";
    }
    if (baseFormat === "asciidoc") {
      outputExt = "adoc";
    }
    if (baseFormat === "typst") {
      outputExt = "pdf";
    }
    if (baseFormat === "dashboard") {
      outputExt = "html";
    }
  }

  const outputPath = projectOutDir
    ? join(dir, projectOutDir, `${stem}.${outputExt}`)
    : join(dir, `${stem}.${outputExt}`);
  const supportPath = projectOutDir
    ? join(dir, projectOutDir, `${stem}_files`)
    : join(dir, `${stem}_files`);

  return {
    outputPath,
    supportPath,
  };
}

export function siteOutputForInput(input: string) {
  const dir = join(dirname(input), "_site");
  const stem = basename(input, extname(input));

  const outputPath = join(dir, `${stem}.html`);
  const supportPath = join(dir, `site_libs`);

  return {
    outputPath,
    supportPath,
  };
}

export function docs(path: string): string {
  return join("docs", path);
}

export function fileLoader(...path: string[]) {
  return (file: string, to: string) => {
    const input = docs(join(...path, file));
    const output = outputForInput(input, to);
    return {
      input,
      output,
    };
  };
}

// On Windows, `quarto.cmd` needs to be explicit in `execProcess()`
export function quartoDevCmd(): string {
  return Deno.build.os === "windows" ? "quarto.cmd" : "quarto";
}<|MERGE_RESOLUTION|>--- conflicted
+++ resolved
@@ -7,12 +7,9 @@
 
 import { basename, dirname, extname, join } from "path/mod.ts";
 import { parseFormatString } from "../src/core/pandoc/pandoc-formats.ts";
-<<<<<<< HEAD
 import { quartoRules } from "../src/format/html/format-html-shared.ts";
 import { quarto } from "../src/quarto.ts";
-=======
 import { kMetadataFormat, kOutputExt } from "../src/config/constants.ts";
->>>>>>> f56cd9cd
 
 // caller is responsible for cleanup!
 export function inTempDirectory(fn: (dir: string) => unknown): unknown {
